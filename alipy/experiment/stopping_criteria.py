"""
Heuristic:
1. Preset number of quiries
2. Preset limitation of cost
3. Preset percent of unlabel pool is labeled
4. Preset running time (CPU time) is reached
5. No unlabeled samples available
Formal (Not Implement yet):
5. The Performance of a learner has reached a plateau
6. The cost of acquiring new training data is greater than the cost of the errors made by the current model
"""

from __future__ import division
import time

import numpy as np

from .state_io import StateIO


class StoppingCriteria:
    """Class to implement stopping criteria.

    Initialize it with a certain string to determine when to stop.

    It needs to collect the information in each iteration of active learning by the StateIO object.
    Once a fold of experiment is finished, you should reset the StoppingCriteria object to make
    it available to the other experiment fold.

    Example of supported stopping criteria:
    1. No unlabeled samples available (default)
    2. Preset number of queries is reached
    3. Preset limitation of cost is reached
    4. Preset percent of unlabel pool is labeled
    5. Preset running time (CPU time) is reached

    Parameters
    ----------
    stopping_criteria: str, optional (default=None)
        Stopping criteria, must be one of: [None, 'num_of_queries', 'cost_limit', 'percent_of_unlabel', 'time_limit']

        None: Stop when no unlabeled samples available
        'num_of_queries': Stop when preset number of quiries is reached
        'cost_limit': Stop when cost reaches the limit.
        'percent_of_unlabel': Stop when specific percentage of unlabeled data pool is labeled.
        'time_limit': Stop when CPU time reaches the limit.

    value: {int, float}, optional (default=None)
        The value of the corresponding stopping criterion.
    """

    def __init__(self, stopping_criteria=None, value=None):
        if stopping_criteria not in [None, 'num_of_queries', 'cost_limit', 'percent_of_unlabel', 'time_limit']:
            raise ValueError("Stopping criteria must be one of: [None, 'num_of_queries', 'cost_limit', 'percent_of_unlabel', 'time_limit']")
        self._stopping_criteria = stopping_criteria
        if isinstance(value, np.generic):
<<<<<<< HEAD
            # python3
            # value = np.asscalar(value)
            # python2 for numpy version > 1.16
=======
            # value = np.asscalar(value)    # deprecated in numpy v1.16
>>>>>>> 85ad115d
            value = value.item()

        if stopping_criteria == 'num_of_queries':
            if not isinstance(value, int):
                value = int(value)
        else:
            if not isinstance(value, float) and value is not None:
                value = float(value)
        if stopping_criteria == 'time_limit':
            self._start_time = time.clock()
        self.value = value

        # collect information
        self._current_iter = 0
        self._accum_cost = 0
        self._current_unlabel = 100
        self._percent = 0

        self._init_value = value

    def is_stop(self):
        """
            Determine whether termination conditions have been met,
            if so,return True.
        """
        if self._current_unlabel == 0:
            return True
        elif self._stopping_criteria == 'num_of_queries':
            if self._current_iter >= self.value:
                return True
            else:
                return False
        elif self._stopping_criteria == 'cost_limit':
            if self._accum_cost >= self.value:
                return True
            else:
                return False
        elif self._stopping_criteria == 'percent_of_unlabel':
            if self._percent >= self.value:
                return True
            else:
                return False
        elif self._stopping_criteria == 'time_limit':
            if time.clock() - self._start_time >= self.value:
                return True
            else:
                return False
        return False

    def update_information(self, saver):
        """update value according to the specific criterion.

        Parameters
        ----------
        saver: StateIO
            StateIO object
        """
        _,_,_, Uindex = saver.get_workspace()
        _, _, _, ini_Uindex = saver.get_workspace(iteration=0)
        self._current_unlabel = len(Uindex)
        if self._stopping_criteria == 'num_of_queries':
            self._current_iter = len(saver)
        elif self._stopping_criteria == 'cost_limit':
            self._accum_cost = saver.cost_inall
        elif self._stopping_criteria == 'percent_of_unlabel':
            self._percent = (len(ini_Uindex)-len(Uindex))/len(ini_Uindex)
        return self

    def reset(self):
        """
            Reset the current state to the initial.
        """
        self.value = self._init_value
        self._start_time = time.clock()
        self._current_iter = 0
        self._accum_cost = 0
        self._current_unlabel = 100
        self._percent = 0<|MERGE_RESOLUTION|>--- conflicted
+++ resolved
@@ -54,13 +54,7 @@
             raise ValueError("Stopping criteria must be one of: [None, 'num_of_queries', 'cost_limit', 'percent_of_unlabel', 'time_limit']")
         self._stopping_criteria = stopping_criteria
         if isinstance(value, np.generic):
-<<<<<<< HEAD
-            # python3
-            # value = np.asscalar(value)
-            # python2 for numpy version > 1.16
-=======
             # value = np.asscalar(value)    # deprecated in numpy v1.16
->>>>>>> 85ad115d
             value = value.item()
 
         if stopping_criteria == 'num_of_queries':
