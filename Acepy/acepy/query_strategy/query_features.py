"""
Query strategies for feature querying setting.

We implement the following strategies:

1. KDD'18: Active Feature Acquisition with Supervised Matrix Completion (AFASMC).
2. ICDM'13: Active Matrix Completion using Query by Committee (QBC)
3. ICDM'13: Active Matrix Completion using Committee Stability (Stability)
4. Random
"""

# Authors: Ying-Peng Tang
# License: BSD 3 clause

from __future__ import absolute_import
from __future__ import division
from __future__ import print_function

import copy

import numpy as np

from .base import BaseFeatureQuery
from ..index.index_collections import MultiLabelIndexCollection
from ..utils.misc import randperm

def _svd_threshold(svd_obj, lambdadL):
    svd_obj = np.asarray(svd_obj)
    eig_obj = svd_obj.T.dot(svd_obj)
    eig_obj2 = eig_obj
    eig_tag = 0
    eig_obj_timer = 1e20
    while (eig_tag == 0) and (eig_obj_timer >= 1e8):
        try:
            D, V = np.linalg.eig(eig_obj2)
            sorted_args = np.argsort(D)
            V = V[:, sorted_args]
            D = D[sorted_args]
            eig_tag = 1
        except:
            eig_tag = 0
            eig_obj2 = round(eig_obj * eig_obj_timer) / eig_obj_timer
            eig_obj_timer = eig_obj_timer / 10

    # D = np.diag(D)
    D[D < 0] = 0
    D = np.sqrt(D)
    D2 = copy.copy(D)
    D2[D2 != 0] = 1.0 / D2[D2 != 0]
    D = np.diag(np.fmax(np.zeros(D.shape), D - lambdadL))
    Zk = svd_obj.dot((V.dot(np.diag(D2))).dot(D.dot(V.T)))
    traceNorm = np.sum(np.diag(D))

    return Zk, traceNorm


def AFASMC_mc(X, y, omega, **kwargs):
    """Perform matrix completion method in AFASMC.
    It will train a linear model to use the label information.

    Parameters
    ----------
    X: array
        The [n_samples, n_features] training matrix in which X_ij indicates j-th
        feature of i-th instance. The unobserved entries can be anything.

    y: array
        The The [n_samples] label vector.

    omega: {list, MultiLabelIndexCollection, numpy.ndarray}
        The indices for the observed entries of X.
        Should be a 1d array of indexes (in matlab way),
        or MultiLabelIndexCollection or a list
        of tuples with 2 elements, in which, the 1st element is the index of instance
        and the 2nd element is the index of label.

    kwargs:
        lambda1  : The lambda1 trade-off parameter
        lambda2  : The lambda2 trade-off parameter
        max_in_iter : The maximal iterations of inner optimization
        max_out_iter : The maximal iterations of the outer optimization

    Returns
    -------
    Xmc: array
        The completed matrix.
    """
    X = np.asarray(X)
    y = np.asarray(y)
    n_samples, n_features = X.shape

    # X_obr = np.zeros(n_samples * n_features)
    # X_obr[omega] = X.flatten(order='F')[omega]
    # X_obr = X_obr.reshape((n_features, n_samples)).T
    if not isinstance(omega, MultiLabelIndexCollection):
        try:
            if isinstance(omega[0], tuple):
                omega = MultiLabelIndexCollection(omega, X.shape[1])
            else:
                omega = MultiLabelIndexCollection.construct_by_1d_array(omega, label_mat_shape=X.shape)
        except:
            raise ValueError("Please pass a 1d array of indexes or MultiLabelIndexCollection "
                             "(column major, start from 0) or a list "
                             "of tuples with 2 elements, in which, the 1st element is the index of instance "
                             "and the 2nd element is the index of features.")

    obrT = np.asarray(omega.get_matrix_mask(mat_shape=X.shape, sparse_format='lil_matrix').todense())

    return AFASMC_mask_mc(X=X, y=y, mask=obrT, check_para=False, **kwargs)


def AFASMC_mask_mc(X, y, mask, **kwargs):
    """Perform matrix completion method in AFASMC.
    It will train a linear model to use the label information.

    Parameters
    ----------
    X: array
        The [n_samples, n_features] training matrix in which X_ij indicates j-th
        feature of i-th instance. The unobserved entries can be anything.

    y: array
        The The [n_samples] label vector.

    mask: {list, np.ndarray}
        The mask matrix of labeled samples. the matrix should have the shape [n_train_idx, n_features].
        There must be only 1 and 0 in the matrix, in which, 1 means the corresponding element is known,
        otherwise, it will be cheated as an unknown element.

    kwargs:
        lambda1  : The lambda1 trade-off parameter
        lambda2  : The lambda2 trade-off parameter
        max_in_iter : The maximal iterations of inner optimization
        max_out_iter : The maximal iterations of the outer optimization

    Returns
    -------
    Xmc: array
        The completed matrix.
    """

    max_in_iter = kwargs.pop('max_in_iter', 100)
    max_out_iter = kwargs.pop('max_out_iter', 10)
    lambda1 = kwargs.pop('lambda1', 1)
    lambda2 = kwargs.pop('lambda2', 1)
    check_para = kwargs.pop('check_para', True)
        if check_para:
            X = np.asarray(X)
            y = np.asarray(y)
            obrT = np.asarray(mask)
            assert obrT.shape[0] == X.shape[0] and obrT.shape[1] == X.shape[1]
            ue = np.unique(obrT)
            assert len(ue) == 2
            assert 0 in ue
            assert 1 in ue
    X_obr = np.zeros((n_samples, n_features))
    X_obr += obrT * X
    n_samples, n_features = X.shape
    lambda2 /= n_samples
    theta0 = 1
    theta1 = 1
    Z0 = np.zeros((n_samples, n_features))
    Z1 = np.zeros((n_samples, n_features))
    ineqLtemp0 = np.zeros((n_samples, n_features))
    ineqLtemp1 = ineqLtemp0
    L = 2
    converge_out = np.zeros((max_in_iter, 1))

    for i in range(max_out_iter):
        # train a linear model whose obj function is min{norm(Xw-Y)}
        X_extend = np.hstack((X_obr, np.ones((n_samples, 1))))
        W = np.linalg.pinv(X_extend.T.dot(X_extend)).dot(X_extend.T).dot(y)
        w = W[0:-1].flatten()
        b = W[-1]

        convergence = np.zeros(max_in_iter)

        for k in range(max_in_iter):
            Y = Z1 + theta1 * (1 / theta0 - 1) * (Z1 - Z0)
            svd_obj_temp_temp = (theta1 * (1 / theta0 - 1) + 1) * ineqLtemp1 - theta1 * (
                1 / theta0 - 1) * ineqLtemp0 - X_obr
            svd_obj_temp = svd_obj_temp_temp + 2 * lambda2 * (Y.dot(w) + b - y).reshape(-1, 1).dot(w.reshape((1, -1)))
            svd_obj = Y - 1 / L * svd_obj_temp
            Z0 = copy.copy(Z1)
            Z1, traceNorm = _svd_threshold(svd_obj, lambda1 / L)

            ineqLtemp0 = ineqLtemp1
            # do not know whether it is element wise or not
            ineqLtemp1 = Z1 * obrT
            ineqL = np.linalg.norm(ineqLtemp1 - X_obr, ord='fro') ** 2 / 2 + sum((Z1.dot(w) + b - y) ** 2) * lambda2

            ineqRtemp = sum(sum(svd_obj_temp_temp ** 2)) / 2 + sum(
                (Y.dot(w) + b - y) ** 2) * lambda2 - svd_obj_temp.flatten().dot(
                Y.flatten())
            ineqR = ineqRtemp + svd_obj_temp.flatten().dot(Z1.flatten()) + L / 2 * sum(sum((Z1 - Y) ** 2))

            while ineqL > ineqR:
                L = L * 2
                svd_obj = Y - 1 / L * svd_obj_temp
                Z1, traceNorm = _svd_threshold(svd_obj, lambda1 / L)

                ineqLtemp1 = Z1 * obrT
                ineqL = np.linalg.norm(ineqLtemp1 - X_obr, ord='fro') ** 2 / 2 + sum((Z1.dot(w) + b - y) ** 2) * lambda2
                ineqR = ineqRtemp + svd_obj_temp.flatten().dot(Z1.flatten()) + L / 2 * sum(sum((Z1 - Y) ** 2))

            theta0 = theta1
            theta1 = (np.sqrt(theta1 ** 4 + 4 * theta1 ** 2) - theta1 ** 2) / 2

            convergence[k] = ineqL + lambda1 * traceNorm

            # judge convergence
            if k == 0:
                minObj = convergence[k]
                X_mc = Z1
            else:
                if convergence[k] < minObj:
                    minObj = convergence[k]
                    X_mc = Z1
            if k > 0:
                if np.abs(convergence[k] - convergence[k - 1]) < ((1e-6) * convergence[k - 1]):
                    break

        converge_out[i] = minObj
        if i == 0:
            minObj_out = converge_out[k]
            Xmc = X_mc
        else:
            if converge_out[k] < minObj_out:
                minObj_out = converge_out[k]
                Xmc = X_mc
        if i > 0:
            if abs(converge_out[k] - converge_out[k - 1]) < (1e-4 * converge_out[k - 1]):
                break

    return (1-obrT)*Xmc + obrT*X


class QueryFeatureAFASMC(BaseFeatureQuery):
    """This class implement the KDD'18: Active Feature Acquisition with
    Supervised Matrix Completion (AFASMC) method. It will complete the
    matrix with supervised information first. And select the missing feature
    with the highest variance based on the results of previous completion.

    Parameters
    ----------
    X: 2D array, optional (default=None)
        Feature matrix of the whole dataset. It is a reference which will not use additional memory.

    y: array-like, optional (default=None)
        Label matrix of the whole dataset. It is a reference which will not use additional memory.

    train_idx: array-like
        the index of training data.

    References
    ----------
    [1] Huang, S.; Jin, R.; and Zhou, Z. 2014. Active learning by
        querying informative and representative examples. IEEE
        Transactions on Pattern Analysis and Machine Intelligence
        36(10):1936–1949

    """

    def __init__(self, X, y, train_idx=None):
        super(QueryFeatureAFASMC, self).__init__(X, y)
        self._train_idx = train_idx
        self._feature_variance = []

    def select(self, observed_entries, unkonwn_entries, **kwargs):
        # build map from value to index
        if len(unkonwn_entries) <= 1:
            return unkonwn_entries
        unkonwn_entries = self._check_feature_ind(unkonwn_entries)
        observed_entries = self._check_feature_ind(observed_entries)

        if self._train_idx is None:
            obi = observed_entries.get_instance_index()
            uni = unkonwn_entries.get_instance_index()
            self._train_idx = np.union1d(obi, uni)

        # map entries of the whole data to the training data
        tr_ob = []
        for entry in observed_entries:
            # if entry[0] in self._train_idx:
            ind_in_train = np.where(self._train_idx == entry[0])[0][0]
            tr_ob.append((ind_in_train, entry[1]))
            # else:
            #     tr_ob.append(entry)
        tr_ob = MultiLabelIndexCollection(tr_ob)

        # matrix completion
        X_mc = AFASMC_mc(X=self.X[self._train_idx], y=self.y[self._train_idx], omega=tr_ob, **kwargs)
        self._feature_variance.append(X_mc)
        mc_sh = np.shape(X_mc)
        var_mat = np.zeros(mc_sh)
        for i in range(mc_sh[0]):
            for j in range(mc_sh[1]):
                var_mat[i, j] = np.var([mat[i][j] for mat in self._feature_variance])
        var_mat *= 1-np.asarray(tr_ob.get_matrix_mask(mat_shape=mc_sh, sparse_format='lil_matrix').todense())
        selected_feature = np.argmax(var_mat)   # a 1d index in training set

        return [(self._train_idx[selected_feature//self.X.shape[1]], selected_feature % self.X.shape[1])]

    def select_by_mask(self, observed_mask, **kwargs):
        """Select a subset from the unlabeled set by providing the mask matrix, 
        return the selected instance and feature.

        Parameters
        ----------
        observed_mask: {list, np.ndarray}
            The mask matrix of labeled samples. the matrix should have the shape [n_train_idx, n_features].
            There must be only 1 and 0 in the matrix, in which, 1 means the corresponding element is known,
            otherwise, it will be cheated as an unknown element.
        """
        if self._train_idx is None:
            raise ValueError("Please pass the indexes of training data when initializing.")
        observed_mask = np.asarray(observed_mask)
        assert len(observed_mask.shape) == 2
        assert observed_mask.shape[0] == len(self._train_idx)
        assert observed_mask.shape[1] == self.X.shape[1]

        X_mc = AFASMC_mask_mc(X=self.X[self._train_idx], y=self.y[self._train_idx], mask=observed_mask, check_para=False, **kwargs)
        self._feature_variance.append(X_mc)
        mc_sh = np.shape(X_mc)
        var_mat = np.zeros(mc_sh)
        if len(self._feature_variance) >= 2:
            for i in range(mc_sh[0]):
                for j in range(mc_sh[1]):
                    var_mat[i, j] = np.var([mat[i][j] for mat in self._feature_variance])
        var_mat *= 1-np.asarray(tr_ob.get_matrix_mask(mat_shape=mc_sh, sparse_format='lil_matrix').todense())
        selected_feature = np.argmax(var_mat)   # a 1d index in training set

<<<<<<< HEAD
        return [(self._train_idx[selected_feature//self.X.shape[1]], selected_feature % self.X.shape[1])]


=======
        return [(self._train_idx[selected_feature//mc_sh[1]], selected_feature % mc_sh[1])]


class QueryFeatureRandom(BaseFeatureQuery):
    """Randomly pick a missing feature to query."""
    def __init__(self, X=None, y=None):
        super(QueryFeatureRandom, self).__init__(X, y)

    def select(self, observed_entries, unkonwn_entries, batch_size=1, **kwargs):
        # build map from value to index
        if len(unkonwn_entries) <= 1:
            return unkonwn_entries
        unkonwn_entries = self._check_feature_ind(unkonwn_entries)
        perm = randperm(len(unkonwn_entries) - 1, batch_size)
        tpl = list(unkonwn_entries.index)
        return [tpl[i] for i in perm]

>>>>>>> 3da3557b
<|MERGE_RESOLUTION|>--- conflicted
+++ resolved
@@ -293,13 +293,14 @@
         self._feature_variance.append(X_mc)
         mc_sh = np.shape(X_mc)
         var_mat = np.zeros(mc_sh)
-        for i in range(mc_sh[0]):
-            for j in range(mc_sh[1]):
-                var_mat[i, j] = np.var([mat[i][j] for mat in self._feature_variance])
+        if len(self._feature_variance) >= 2:
+            for i in range(mc_sh[0]):
+                for j in range(mc_sh[1]):
+                    var_mat[i, j] = np.var([mat[i][j] for mat in self._feature_variance])
         var_mat *= 1-np.asarray(tr_ob.get_matrix_mask(mat_shape=mc_sh, sparse_format='lil_matrix').todense())
         selected_feature = np.argmax(var_mat)   # a 1d index in training set
 
-        return [(self._train_idx[selected_feature//self.X.shape[1]], selected_feature % self.X.shape[1])]
+        return [(self._train_idx[selected_feature//mc_sh[1]], selected_feature % mc_sh[1])]
 
     def select_by_mask(self, observed_mask, **kwargs):
         """Select a subset from the unlabeled set by providing the mask matrix, 
@@ -330,11 +331,6 @@
         var_mat *= 1-np.asarray(tr_ob.get_matrix_mask(mat_shape=mc_sh, sparse_format='lil_matrix').todense())
         selected_feature = np.argmax(var_mat)   # a 1d index in training set
 
-<<<<<<< HEAD
-        return [(self._train_idx[selected_feature//self.X.shape[1]], selected_feature % self.X.shape[1])]
-
-
-=======
         return [(self._train_idx[selected_feature//mc_sh[1]], selected_feature % mc_sh[1])]
 
 
@@ -352,4 +348,3 @@
         tpl = list(unkonwn_entries.index)
         return [tpl[i] for i in perm]
 
->>>>>>> 3da3557b
